package org.openstreetmap.atlas.generator;

import java.io.Serializable;
import java.util.ArrayList;
import java.util.Collections;
import java.util.HashSet;
import java.util.List;
import java.util.Map;
import java.util.Optional;
import java.util.Set;
import java.util.function.Function;
import java.util.function.Predicate;

import org.apache.spark.api.java.function.Function2;
import org.apache.spark.api.java.function.PairFlatMapFunction;
import org.apache.spark.api.java.function.PairFunction;
import org.apache.spark.broadcast.Broadcast;
import org.openstreetmap.atlas.exception.CoreException;
import org.openstreetmap.atlas.generator.persistence.scheme.SlippyTilePersistenceScheme;
import org.openstreetmap.atlas.generator.tools.caching.HadoopAtlasFileCache;
import org.openstreetmap.atlas.generator.tools.spark.utilities.SparkFileHelper;
import org.openstreetmap.atlas.geography.atlas.Atlas;
import org.openstreetmap.atlas.geography.atlas.AtlasResourceLoader;
import org.openstreetmap.atlas.geography.atlas.delta.AtlasDelta;
import org.openstreetmap.atlas.geography.atlas.items.AtlasEntity;
import org.openstreetmap.atlas.geography.atlas.items.ItemType;
import org.openstreetmap.atlas.geography.atlas.items.Point;
import org.openstreetmap.atlas.geography.atlas.multi.MultiAtlas;
import org.openstreetmap.atlas.geography.atlas.pbf.AtlasLoadingOption;
import org.openstreetmap.atlas.geography.atlas.raw.sectioning.WaySectionProcessor;
import org.openstreetmap.atlas.geography.atlas.raw.slicing.RawAtlasCountrySlicer;
import org.openstreetmap.atlas.geography.atlas.statistics.AtlasStatistics;
import org.openstreetmap.atlas.geography.atlas.statistics.Counter;
import org.openstreetmap.atlas.geography.atlas.sub.AtlasCutType;
import org.openstreetmap.atlas.geography.boundary.CountryBoundaryMap;
import org.openstreetmap.atlas.geography.sharding.CountryShard;
import org.openstreetmap.atlas.geography.sharding.Shard;
import org.openstreetmap.atlas.geography.sharding.Sharding;
import org.openstreetmap.atlas.streaming.resource.Resource;
import org.openstreetmap.atlas.tags.NaturalTag;
import org.openstreetmap.atlas.tags.annotations.validation.Validators;
import org.openstreetmap.atlas.utilities.collections.StringList;
import org.openstreetmap.atlas.utilities.runtime.system.memory.Memory;
import org.openstreetmap.atlas.utilities.time.Time;
import org.slf4j.Logger;
import org.slf4j.LoggerFactory;

import scala.Tuple2;

/**
 * Utility class for {@link AtlasGenerator}.
 *
 * @author matthieun
 * @author mgostintsev
 */
public final class AtlasGeneratorHelper implements Serializable
{
    /**
     * @author matthieun
     */
    protected static class NamedAtlasStatistics implements Serializable
    {
        private static final long serialVersionUID = 1593790111775268766L;
        private final String name;
        private final AtlasStatistics atlasStatistics;

        public NamedAtlasStatistics(final String name, final AtlasStatistics atlasStatistics)
        {
            this.name = name;
            this.atlasStatistics = atlasStatistics;
        }

        public AtlasStatistics getAtlasStatistics()
        {
            return this.atlasStatistics;
        }

        public String getName()
        {
            return this.name;
        }
    }

    private static final long serialVersionUID = 1300098384789754747L;
    private static final Logger logger = LoggerFactory.getLogger(AtlasGeneratorHelper.class);
    private static final String LINE_SLICED_SUBATLAS_NAMESPACE = "lineSlicedSubAtlas";
    private static final String LINE_SLICED_ATLAS_NAMESPACE = "lineSlicedAtlas";

    // Bring in all points that are part of any line that will become an edge
    static final Predicate<AtlasEntity> pointPredicate = entity -> entity instanceof Point;

    // Bring in all lines that will become edges
<<<<<<< HEAD
    static final Predicate<AtlasEntity> relationPredicate = entity ->
    {
        return entity.getType().equals(ItemType.RELATION) && Validators.isOfType(entity,
                NaturalTag.class, NaturalTag.WATER, NaturalTag.COASTLINE);
    };
=======
    static final Predicate<AtlasEntity> relationPredicate = entity -> entity.getType()
            .equals(ItemType.RELATION)
            && Validators.isOfType(entity, NaturalTag.class, NaturalTag.WATER,
                    NaturalTag.COASTLINE);
>>>>>>> 992c52fc

    // Dynamic expansion filter will be a combination of points and lines
    public static final Predicate<AtlasEntity> subAtlasFilter = entity -> pointPredicate
            .test(entity) || relationPredicate.test(entity);

    private static final AtlasResourceLoader ATLAS_LOADER = new AtlasResourceLoader();

    @SuppressWarnings("unchecked")
<<<<<<< HEAD
    public static Function<Shard, Optional<Atlas>> atlasFetcher(
=======
    protected static Function<Shard, Optional<Atlas>> atlasFetcher(
>>>>>>> 992c52fc
            final HadoopAtlasFileCache lineSlicedSubAtlasCache,
            final HadoopAtlasFileCache lineSlicedAtlasCache, final CountryBoundaryMap boundaries,
            final String countryBeingSliced, final Shard initialShard)
    {
        // & Serializable is very important as that function will be passed around by Spark, and
        // functions are not serializable by default.
        return (Function<Shard, Optional<Atlas>> & Serializable) shard ->
        {
            final StringList countriesForShardList = boundaries
                    .countryCodesOverlappingWith(shard.bounds());
            final Set<String> countriesForShard = new HashSet<>();
<<<<<<< HEAD
            countriesForShardList.forEach(countryCode ->
            {
                countriesForShard.add(countryCode);
            });
=======
            countriesForShardList.forEach(countriesForShard::add);
>>>>>>> 992c52fc

            final Set<Resource> atlasResources = new HashSet<>();
            // If this is the initial shard, load in all sliced lines not just water relation lines
            if (shard.equals(initialShard))
            {
                final Optional<Resource> cachedInitialShardResource = lineSlicedAtlasCache
                        .get(countryBeingSliced, shard);
                if (cachedInitialShardResource.isPresent())
                {
<<<<<<< HEAD
                    atlasResources.add(cachedInitialShardResource.get());
                    // MultiAtlas the water relation subatlases for other countries on this shard
                    countriesForShard.forEach(country ->
                    {
                        if (!country.equals(countryBeingSliced))
                        {
                            final Optional<Resource> cachedAtlas = lineSlicedSubAtlasCache
                                    .get(country, shard);
                            if (cachedAtlas.isPresent())
                            {
                                logger.debug(
                                        "Cache hit, loading sliced subAtlas for Shard {} and country {}",
                                        shard, country);
                                atlasResources.add(cachedAtlas.get());
                            }
                        }
                    });
                    return Optional.ofNullable(MultiAtlas.loadFromPackedAtlas(atlasResources));
=======
                    // Add the full line sliced data to the multi atlas, then remove this country
                    // from the list of countries with the shard-- the remaining countries will have
                    // their shards added before returning and we don't want to double add this
                    // initial shard
                    atlasResources.add(cachedInitialShardResource.get());
                    countriesForShard.remove(countryBeingSliced);
>>>>>>> 992c52fc
                }
                else
                {
                    logger.error("No Atlas file found for initial Shard {}!", shard);
                    return Optional.empty();
                }
            }
<<<<<<< HEAD
            else
            {
                // If the shard is in the country being sliced, multi-atlas all sliced water
                // relation data together and return that
                countriesForShard.forEach(country ->
                {
                    final Optional<Resource> cachedAtlas = lineSlicedSubAtlasCache.get(country,
                            shard);
                    if (cachedAtlas.isPresent())
                    {
                        logger.debug(
                                "Cache hit, loading sliced subAtlas for Shard {} and country {}",
                                shard, country);
                        atlasResources.add(cachedAtlas.get());
                    }
                });
                return Optional.ofNullable(MultiAtlas.loadFromPackedAtlas(atlasResources));
            }
=======

            // Multi-atlas all remaining sliced water relation data together and return that
            countriesForShard.forEach(country ->
            {
                final Optional<Resource> cachedAtlas = lineSlicedSubAtlasCache.get(country, shard);
                if (cachedAtlas.isPresent())
                {
                    logger.debug("Cache hit, loading sliced subAtlas for Shard {} and country {}",
                            shard, country);
                    atlasResources.add(cachedAtlas.get());
                }
            });
            return Optional.ofNullable(MultiAtlas.loadFromPackedAtlas(atlasResources));

>>>>>>> 992c52fc
        };
    }

    /**
     * @param atlasCache
     *            The cache object for the Atlas files
     * @param country
     *            The country to look for
     * @param validShards
     *            All available shards for given country, to avoid fetching shards that do not exist
     * @return A function that returns an {@link Atlas} given a {@link Shard}
     */
    @SuppressWarnings("unchecked")
    protected static Function<Shard, Optional<Atlas>> atlasFetcher(
            final HadoopAtlasFileCache atlasCache, final String country,
            final Set<Shard> validShards)
    {
        // & Serializable is very important as that function will be passed around by Spark, and
        // functions are not serializable by default.
        return (Function<Shard, Optional<Atlas>> & Serializable) shard ->
        {
            if (!validShards.isEmpty() && !validShards.contains(shard))
            {
                logger.debug("Ignoring loading request for invalid shard {}", shard);
                return Optional.empty();
            }

            final Optional<Resource> cachedAtlasResource = atlasCache.get(country, shard);
            if (cachedAtlasResource.isPresent())
            {
                logger.debug("Cache hit, returning loaded atlas for shard {}", shard);
                return Optional.ofNullable(ATLAS_LOADER.load(cachedAtlasResource.get()));
            }
            logger.debug("No atlas file found for shard {}", shard);
            return Optional.empty();
        };
    }

    /**
     * @param sparkContext
     *            Spark context (or configuration) as a key-value map
     * @param previousOutputForDelta
     *            Previous Atlas generation delta output location
     * @return A Spark {@link PairFlatMapFunction} that takes a tuple of a country shard name and
     *         atlas file and returns all the {@link AtlasDelta} for the country
     */
    protected static PairFlatMapFunction<Tuple2<String, Atlas>, String, AtlasDelta> computeAtlasDelta(
            final Map<String, String> sparkContext, final String previousOutputForDelta)
    {
        return tuple ->
        {
            final String countryShardName = tuple._1();
            final Atlas current = tuple._2();
            logger.info("Starting computing deltas for Atlas {}", current.getName());
            final Time start = Time.now();
            final List<Tuple2<String, AtlasDelta>> result = new ArrayList<>();
            try
            {
                final Optional<Atlas> alter = new AtlasLocator(sparkContext).atlasForShard(
                        SparkFileHelper.combine(previousOutputForDelta,
                                StringList.split(countryShardName,
                                        CountryShard.COUNTRY_SHARD_SEPARATOR).get(0)),
                        countryShardName);
                if (alter.isPresent())
                {
                    logger.info("Printing memory after other Atlas loaded for Delta {}",
                            current.getName());
                    Memory.printCurrentMemory();
                    final AtlasDelta delta = new AtlasDelta(current, alter.get()).generate();
                    result.add(new Tuple2<>(countryShardName, delta));
                }
            }
            catch (final Exception e)
            {
                logger.error("Skipping! Could not generate deltas for {}", current.getName(), e);
            }
            logger.info("Finished computing deltas for Atlas {} in {}", current.getName(),
                    start.elapsedSince());
            return result;
        };
    }

    /**
     * @param sharding
     *            The sharding tree
     * @return a Spark {@link PairFunction} that processes a shard to Atlas tuple, and constructs a
     *         {@link AtlasStatistics} for each shard.
     */
    protected static PairFunction<Tuple2<String, Atlas>, String, AtlasStatistics> generateAtlasStatistics(
            final Broadcast<Sharding> sharding)
    {
        return tuple ->
        {
            final String shardName = tuple._1();
            logger.info("Starting generating Atlas statistics for {}", shardName);
            final Time start = Time.now();
            final Counter counter = new Counter().withSharding(sharding.getValue());
            counter.setCountsDefinition(Counter.POI_COUNTS_DEFINITION.getDefault());
            AtlasStatistics statistics = new AtlasStatistics();
            try
            {
                statistics = counter.processAtlas(tuple._2());
                logger.info("Finished generating Atlas statistics for {} in {}", shardName,
                        start.elapsedSince());
            }
            catch (final Exception e)
            {
                logger.error("Building Atlas Statistics for {} failed!", shardName, e);
            }
            return new Tuple2<>(shardName, statistics);
        };
    }

    /**
     * @param boundaries
     *            The {@link CountryBoundaryMap} to use for pbf to atlas generation
     * @param sparkContext
     *            Spark context (or configuration) as a key-value map
     * @param loadingOptions
     *            The basic required properties to create an {@link AtlasLoadingOption}
     * @param pbfContext
     *            The context explaining where to find the PBFs
     * @param atlasScheme
     *            The folder structure of the output atlas
     * @return a Spark {@link PairFunction} that processes an {@link AtlasGenerationTask}, loads the
     *         PBF for the task's shard, generates the raw atlas for the shard and outputs a shard
     *         name to raw atlas tuple.
     */
    protected static PairFunction<AtlasGenerationTask, String, Atlas> generateRawAtlas(
            final Broadcast<CountryBoundaryMap> boundaries, final Map<String, String> sparkContext,
            final Broadcast<Map<String, String>> loadingOptions, final PbfContext pbfContext,
            final SlippyTilePersistenceScheme atlasScheme)
    {
        return task ->
        {
            final String countryName = task.getCountry();
            final Shard shard = task.getShard();
            final String name = countryName + CountryShard.COUNTRY_SHARD_SEPARATOR
                    + shard.getName();
            logger.info("Starting creating raw Atlas {}", name);
            final Time start = Time.now();

            // Set the country code that is being processed!
            final AtlasLoadingOption atlasLoadingOption = AtlasGeneratorParameters
                    .buildAtlasLoadingOption(boundaries.getValue(), loadingOptions.getValue());
            atlasLoadingOption.setAdditionalCountryCodes(countryName);

            // Build the PbfLoader
            final PbfLoader loader = new PbfLoader(pbfContext, sparkContext, boundaries.getValue(),
                    atlasLoadingOption,
                    loadingOptions.getValue().get(AtlasGeneratorParameters.CODE_VERSION.getName()),
                    loadingOptions.getValue().get(AtlasGeneratorParameters.DATA_VERSION.getName()),
                    task.getAllShards());

            // Generate the raw Atlas for this shard
            final Atlas atlas;
            try
            {
                atlas = loader.generateRawAtlas(countryName, shard);
            }
            catch (final Throwable e) // NOSONAR
            {
                throw new CoreException("Building raw Atlas {} failed!", name, e);
            }

            logger.info("Finished creating raw Atlas {} in {}", name, start.elapsedSince());

            // Report on memory usage
            logger.info("Printing memory after loading raw Atlas {}", name);
            Memory.printCurrentMemory();

            // Output the Name/Atlas couple
            return new Tuple2<>(
                    name + CountryShard.COUNTRY_SHARD_SEPARATOR + atlasScheme.getScheme(), atlas);
        };
    }

    protected static Function2<NamedAtlasStatistics, NamedAtlasStatistics, NamedAtlasStatistics> reduceAtlasStatistics()
    {
        return (left, right) ->
        {
            try
            {
                return new NamedAtlasStatistics(left.getName(), AtlasStatistics
                        .merge(left.getAtlasStatistics(), right.getAtlasStatistics()));
            }
            catch (final Throwable e) // NOSONAR
            {
                logger.error(
                        "Unable to merge AtlasStatistics for {}! Returning the first one only.\nLeft:\n{}\nRight:\n{}",
                        left.getName(), left.getAtlasStatistics(), right.getAtlasStatistics(), e);
                return left;
            }
        };
    }

    /**
     * @param boundaries
     *            The {@link CountryBoundaryMap} required to create an {@link AtlasLoadingOption}
     * @param sharding
     *            The {@link Sharding} strategy
     * @param sparkContext
     *            Spark context (or configuration) as a key-value map
     * @param loadingOptions
     *            The basic required properties to create an {@link AtlasLoadingOption}
     * @param slicedRawAtlasPath
     *            The path where the sliced raw atlas files were saved
     * @param atlasScheme
     *            The folder structure of the output atlas
     * @param tasks
     *            The list of {@link AtlasGenerationTask}s used to grab all possible {@link Shard}s
     *            for a country
     * @return a Spark {@link PairFunction} that processes a tuple of shard-name and sliced raw
     *         atlas, sections the sliced raw atlas and returns the final sectioned (and sliced) raw
     *         atlas for that shard name.
     */
    protected static PairFunction<Tuple2<String, Atlas>, String, Atlas> sectionRawAtlas(
            final Broadcast<CountryBoundaryMap> boundaries, final Broadcast<Sharding> sharding,
            final Map<String, String> sparkContext,
            final Broadcast<Map<String, String>> loadingOptions, final String slicedRawAtlasPath,
            final SlippyTilePersistenceScheme atlasScheme, final List<AtlasGenerationTask> tasks)
    {
        return tuple ->
        {
            final Atlas atlas;
            final Time start = Time.now();
            try
            {
                final AtlasLoadingOption atlasLoadingOption = AtlasGeneratorParameters
                        .buildAtlasLoadingOption(boundaries.getValue(), loadingOptions.getValue());

                // Calculate the shard, country name and possible shards
                final String countryShardString = tuple._1();
                final CountryShard countryShard = CountryShard.forName(countryShardString);
                final String country = countryShard.getCountry();
                final Set<Shard> possibleShards = getAllShardsForCountry(tasks, country);

                // Instantiate the cache
                final HadoopAtlasFileCache atlasCache = new HadoopAtlasFileCache(slicedRawAtlasPath,
                        atlasScheme, sparkContext);
                // Create the fetcher
                final Function<Shard, Optional<Atlas>> slicedRawAtlasFetcher = AtlasGeneratorHelper
                        .atlasFetcher(atlasCache, country, possibleShards);
                // Section the Atlas
                atlas = new WaySectionProcessor(countryShard.getShard(), atlasLoadingOption,
                        sharding.getValue(), slicedRawAtlasFetcher).run();
            }
            catch (final Throwable e) // NOSONAR
            {
                throw new CoreException("Sectioning Raw Atlas for {} failed!", tuple._1(), e);
            }

            if (logger.isInfoEnabled())
            {
                logger.info("Finished sectioning raw Atlas for {} in {}", tuple._1(),
                        start.elapsedSince());

                // Report on memory usage
                logger.info("Printing memory after loading final Atlas for {}", tuple._1());
                Memory.printCurrentMemory();
            }

            // Output the Name/Atlas couple
            return new Tuple2<>(tuple._1(), atlas);
        };
    }

    /**
     * @param boundaries
     *            The {@link CountryBoundaryMap} to use for slicing
     * @return a Spark {@link PairFunction} that processes a tuple of shard-name and raw atlas,
     *         slices the raw atlas and returns the sliced raw atlas for that shard name.
     */
    protected static PairFunction<Tuple2<String, Atlas>, String, Atlas> sliceRawAtlas(
            final Broadcast<CountryBoundaryMap> boundaries)
    {
        return tuple ->
        {
            final Atlas slicedAtlas;

            // Grab the tuple contents
            final String shardName = tuple._1();
            final Atlas rawAtlas = tuple._2();
            logger.info("Starting slicing raw Atlas {}", rawAtlas.getName());
            final Time start = Time.now();

            try
            {
                // Extract the country code
                final String countryName = shardName.split(CountryShard.COUNTRY_SHARD_SEPARATOR)[0];
                if (countryName != null)
                {
                    // Slice the Atlas
                    slicedAtlas = new RawAtlasCountrySlicer(countryName, boundaries.getValue())
                            .slice(rawAtlas);
                }
                else
                {
                    slicedAtlas = null;
                    logger.error("Unable to extract valid country code for {}", shardName);
                }
            }

            catch (final Throwable e) // NOSONAR
            {
                throw new CoreException("Slicing raw Atlas failed for {}", shardName, e);
            }

            logger.info("Finished slicing raw Atlas for {} in {}", shardName, start.elapsedSince());

            // Report on memory usage
            logger.info("Printing memory after loading sliced raw Atlas for {}", shardName);
            Memory.printCurrentMemory();

            // Output the Name/Atlas couple
            return new Tuple2<>(tuple._1(), slicedAtlas);
        };
    }

    /**
     * @param boundaries
     *            The {@link CountryBoundaryMap} to use for slicing
     * @return a Spark {@link PairFunction} that processes a tuple of shard-name and raw atlas,
     *         slices the raw atlas and returns the sliced raw atlas for that shard name.
     */
    protected static PairFunction<Tuple2<String, Atlas>, String, Atlas> sliceRawAtlasLines(
            final Broadcast<CountryBoundaryMap> boundaries)
    {
        return tuple ->
        {
            final Atlas slicedAtlas;

            // Grab the tuple contents
            final String shardName = tuple._1();
            final Atlas rawAtlas = tuple._2();
<<<<<<< HEAD
            logger.info("Starting slicing raw Atlas {}", rawAtlas.getName());
=======
            logger.info("Starting line slicing raw Atlas {}", rawAtlas.getName());
>>>>>>> 992c52fc
            final Time start = Time.now();

            try
            {
                // Extract the country code
                final String countryName = shardName.split(CountryShard.COUNTRY_SHARD_SEPARATOR)[0];
                if (countryName != null)
                {
                    // Slice the Atlas
                    slicedAtlas = new RawAtlasCountrySlicer(countryName, boundaries.getValue())
                            .sliceLines(rawAtlas);
                }
                else
                {
                    slicedAtlas = null;
                    logger.error("Unable to extract valid country code for {}", shardName);
                }
            }

            catch (final Throwable e) // NOSONAR
            {
<<<<<<< HEAD
                throw new CoreException("Slicing raw Atlas failed for {}", shardName, e);
            }

            logger.info("Finished slicing raw Atlas for {} in {}", shardName, start.elapsedSince());

            // Report on memory usage
            logger.info("Printing memory after loading sliced raw Atlas for {}", shardName);
=======
                throw new CoreException("Line slicing raw Atlas failed for {}", shardName, e);
            }

            logger.info("Finished line slicing raw Atlas for {} in {}", shardName,
                    start.elapsedSince());

            // Report on memory usage
            logger.info("Printing memory after loading line sliced raw Atlas for {}", shardName);
>>>>>>> 992c52fc
            Memory.printCurrentMemory();

            // Output the Name/Atlas couple
            return new Tuple2<>(tuple._1(), slicedAtlas);
        };
    }

    protected static PairFunction<Tuple2<String, Atlas>, String, Atlas> sliceRawAtlasRelations(
            final Broadcast<CountryBoundaryMap> boundaries, final Broadcast<Sharding> sharding,
            final String lineSlicedSubAtlasPath, final String lineSlicedAtlasPath,
<<<<<<< HEAD
            final SlippyTilePersistenceScheme atlasScheme, final Map<String, String> sparkContext,
            final Broadcast<Map<String, String>> loadingOptions,
            final List<AtlasGenerationTask> tasks)
=======
            final SlippyTilePersistenceScheme atlasScheme, final Map<String, String> sparkContext)
>>>>>>> 992c52fc
    {
        return tuple ->
        {
            final Atlas slicedAtlas;

            // Grab the tuple contents
            final String shardName = tuple._1();
            final Atlas rawAtlas = tuple._2();
<<<<<<< HEAD
            logger.info("Starting slicing raw Atlas {}", rawAtlas.getName());
=======
            logger.info("Starting relation slicing raw Atlas {}", rawAtlas.getName());
>>>>>>> 992c52fc
            final Time start = Time.now();

            try
            {
                // Calculate the shard, country name and possible shards
                final String countryShardString = tuple._1();
                final CountryShard countryShard = CountryShard.forName(countryShardString);
                final String country = countryShard.getCountry();

                final HadoopAtlasFileCache lineSlicedSubAtlasCache = new HadoopAtlasFileCache(
                        lineSlicedSubAtlasPath, LINE_SLICED_SUBATLAS_NAMESPACE, atlasScheme,
                        sparkContext);

                final HadoopAtlasFileCache lineSlicedAtlasCache = new HadoopAtlasFileCache(
                        lineSlicedAtlasPath, LINE_SLICED_ATLAS_NAMESPACE, atlasScheme,
                        sparkContext);

                final Function<Shard, Optional<Atlas>> atlasFetcher = AtlasGeneratorHelper
                        .atlasFetcher(lineSlicedSubAtlasCache, lineSlicedAtlasCache,
                                boundaries.getValue(), country, countryShard.getShard());

                // Slice the Atlas
                slicedAtlas = new RawAtlasCountrySlicer(country, boundaries.getValue(),
                        sharding.getValue(), atlasFetcher).sliceRelations(countryShard.getShard());
            }

            catch (final Throwable e) // NOSONAR
            {
<<<<<<< HEAD
                throw new CoreException("Slicing raw Atlas failed for {}", shardName, e);
            }

            logger.info("Finished slicing raw Atlas for {} in {}", shardName, start.elapsedSince());

            // Report on memory usage
            logger.info("Printing memory after loading sliced raw Atlas for {}", shardName);
=======
                throw new CoreException("Relation slicing raw Atlas failed for {}", shardName, e);
            }

            logger.info("Finished relation slicing raw Atlas for {} in {}", shardName,
                    start.elapsedSince());

            // Report on memory usage
            logger.info("Printing memory after loading fully sliced Atlas for {}", shardName);
>>>>>>> 992c52fc
            Memory.printCurrentMemory();

            // Output the Name/Atlas couple
            return new Tuple2<>(tuple._1(), slicedAtlas);
        };
    }

    protected static PairFunction<Tuple2<String, Atlas>, String, Atlas> subatlasWaterRelations()
    {
        return tuple ->
        {
            final Atlas subAtlas;

            // Grab the tuple contents
            final String shardName = tuple._1();
            final Atlas subAtlasFromRawShardAtlas = tuple._2();
            logger.info("Starting sub Atlas for water relations of raw sub Atlas {}",
                    subAtlasFromRawShardAtlas.getName());
            final Time start = Time.now();

            try
            {
                // Slice the Atlas
                final Optional<Atlas> subAtlasOptional = subAtlasFromRawShardAtlas
                        .subAtlas(subAtlasFilter, AtlasCutType.SOFT_CUT);
                if (subAtlasOptional.isPresent())
                {
                    subAtlas = subAtlasOptional.get();
                }
                else
                {
                    subAtlas = null;
                    logger.error("Unable to extract valid subAtlas code for {}", shardName);
                }

            }

            catch (final Throwable e) // NOSONAR
            {
                throw new CoreException("Water relations sub Atlas failed for {}", shardName, e);
            }

            logger.info("Finished sub Atlas for {} in {}", shardName, start.elapsedSince());

            // Report on memory usage
            logger.info("Printing memory after loading sub Atlas for {}", shardName);
            Memory.printCurrentMemory();

            // Output the Name/Atlas couple
            return new Tuple2<>(tuple._1(), subAtlas);
        };
    }

    private static Set<Shard> getAllShardsForCountry(final List<AtlasGenerationTask> tasks,
            final String country)
    {
        for (final AtlasGenerationTask task : tasks)
        {
            if (task.getCountry().equals(country))
            {
                // We found the target country, return its shards
                return task.getAllShards();
            }
        }
        logger.debug("Could not find shards for {}", country);
        return Collections.emptySet();
    }

    /**
     * Hide constructor for this utility class.
     */
    private AtlasGeneratorHelper()
    {
    }
}<|MERGE_RESOLUTION|>--- conflicted
+++ resolved
@@ -90,18 +90,10 @@
     static final Predicate<AtlasEntity> pointPredicate = entity -> entity instanceof Point;
 
     // Bring in all lines that will become edges
-<<<<<<< HEAD
-    static final Predicate<AtlasEntity> relationPredicate = entity ->
-    {
-        return entity.getType().equals(ItemType.RELATION) && Validators.isOfType(entity,
-                NaturalTag.class, NaturalTag.WATER, NaturalTag.COASTLINE);
-    };
-=======
     static final Predicate<AtlasEntity> relationPredicate = entity -> entity.getType()
             .equals(ItemType.RELATION)
             && Validators.isOfType(entity, NaturalTag.class, NaturalTag.WATER,
                     NaturalTag.COASTLINE);
->>>>>>> 992c52fc
 
     // Dynamic expansion filter will be a combination of points and lines
     public static final Predicate<AtlasEntity> subAtlasFilter = entity -> pointPredicate
@@ -110,11 +102,7 @@
     private static final AtlasResourceLoader ATLAS_LOADER = new AtlasResourceLoader();
 
     @SuppressWarnings("unchecked")
-<<<<<<< HEAD
-    public static Function<Shard, Optional<Atlas>> atlasFetcher(
-=======
     protected static Function<Shard, Optional<Atlas>> atlasFetcher(
->>>>>>> 992c52fc
             final HadoopAtlasFileCache lineSlicedSubAtlasCache,
             final HadoopAtlasFileCache lineSlicedAtlasCache, final CountryBoundaryMap boundaries,
             final String countryBeingSliced, final Shard initialShard)
@@ -126,14 +114,7 @@
             final StringList countriesForShardList = boundaries
                     .countryCodesOverlappingWith(shard.bounds());
             final Set<String> countriesForShard = new HashSet<>();
-<<<<<<< HEAD
-            countriesForShardList.forEach(countryCode ->
-            {
-                countriesForShard.add(countryCode);
-            });
-=======
             countriesForShardList.forEach(countriesForShard::add);
->>>>>>> 992c52fc
 
             final Set<Resource> atlasResources = new HashSet<>();
             // If this is the initial shard, load in all sliced lines not just water relation lines
@@ -143,33 +124,12 @@
                         .get(countryBeingSliced, shard);
                 if (cachedInitialShardResource.isPresent())
                 {
-<<<<<<< HEAD
-                    atlasResources.add(cachedInitialShardResource.get());
-                    // MultiAtlas the water relation subatlases for other countries on this shard
-                    countriesForShard.forEach(country ->
-                    {
-                        if (!country.equals(countryBeingSliced))
-                        {
-                            final Optional<Resource> cachedAtlas = lineSlicedSubAtlasCache
-                                    .get(country, shard);
-                            if (cachedAtlas.isPresent())
-                            {
-                                logger.debug(
-                                        "Cache hit, loading sliced subAtlas for Shard {} and country {}",
-                                        shard, country);
-                                atlasResources.add(cachedAtlas.get());
-                            }
-                        }
-                    });
-                    return Optional.ofNullable(MultiAtlas.loadFromPackedAtlas(atlasResources));
-=======
                     // Add the full line sliced data to the multi atlas, then remove this country
                     // from the list of countries with the shard-- the remaining countries will have
                     // their shards added before returning and we don't want to double add this
                     // initial shard
                     atlasResources.add(cachedInitialShardResource.get());
                     countriesForShard.remove(countryBeingSliced);
->>>>>>> 992c52fc
                 }
                 else
                 {
@@ -177,26 +137,6 @@
                     return Optional.empty();
                 }
             }
-<<<<<<< HEAD
-            else
-            {
-                // If the shard is in the country being sliced, multi-atlas all sliced water
-                // relation data together and return that
-                countriesForShard.forEach(country ->
-                {
-                    final Optional<Resource> cachedAtlas = lineSlicedSubAtlasCache.get(country,
-                            shard);
-                    if (cachedAtlas.isPresent())
-                    {
-                        logger.debug(
-                                "Cache hit, loading sliced subAtlas for Shard {} and country {}",
-                                shard, country);
-                        atlasResources.add(cachedAtlas.get());
-                    }
-                });
-                return Optional.ofNullable(MultiAtlas.loadFromPackedAtlas(atlasResources));
-            }
-=======
 
             // Multi-atlas all remaining sliced water relation data together and return that
             countriesForShard.forEach(country ->
@@ -210,8 +150,6 @@
                 }
             });
             return Optional.ofNullable(MultiAtlas.loadFromPackedAtlas(atlasResources));
-
->>>>>>> 992c52fc
         };
     }
 
@@ -547,11 +485,7 @@
             // Grab the tuple contents
             final String shardName = tuple._1();
             final Atlas rawAtlas = tuple._2();
-<<<<<<< HEAD
-            logger.info("Starting slicing raw Atlas {}", rawAtlas.getName());
-=======
             logger.info("Starting line slicing raw Atlas {}", rawAtlas.getName());
->>>>>>> 992c52fc
             final Time start = Time.now();
 
             try
@@ -573,15 +507,6 @@
 
             catch (final Throwable e) // NOSONAR
             {
-<<<<<<< HEAD
-                throw new CoreException("Slicing raw Atlas failed for {}", shardName, e);
-            }
-
-            logger.info("Finished slicing raw Atlas for {} in {}", shardName, start.elapsedSince());
-
-            // Report on memory usage
-            logger.info("Printing memory after loading sliced raw Atlas for {}", shardName);
-=======
                 throw new CoreException("Line slicing raw Atlas failed for {}", shardName, e);
             }
 
@@ -590,24 +515,18 @@
 
             // Report on memory usage
             logger.info("Printing memory after loading line sliced raw Atlas for {}", shardName);
->>>>>>> 992c52fc
             Memory.printCurrentMemory();
 
             // Output the Name/Atlas couple
             return new Tuple2<>(tuple._1(), slicedAtlas);
         };
+
     }
 
     protected static PairFunction<Tuple2<String, Atlas>, String, Atlas> sliceRawAtlasRelations(
             final Broadcast<CountryBoundaryMap> boundaries, final Broadcast<Sharding> sharding,
             final String lineSlicedSubAtlasPath, final String lineSlicedAtlasPath,
-<<<<<<< HEAD
-            final SlippyTilePersistenceScheme atlasScheme, final Map<String, String> sparkContext,
-            final Broadcast<Map<String, String>> loadingOptions,
-            final List<AtlasGenerationTask> tasks)
-=======
             final SlippyTilePersistenceScheme atlasScheme, final Map<String, String> sparkContext)
->>>>>>> 992c52fc
     {
         return tuple ->
         {
@@ -616,11 +535,7 @@
             // Grab the tuple contents
             final String shardName = tuple._1();
             final Atlas rawAtlas = tuple._2();
-<<<<<<< HEAD
-            logger.info("Starting slicing raw Atlas {}", rawAtlas.getName());
-=======
             logger.info("Starting relation slicing raw Atlas {}", rawAtlas.getName());
->>>>>>> 992c52fc
             final Time start = Time.now();
 
             try
@@ -649,15 +564,6 @@
 
             catch (final Throwable e) // NOSONAR
             {
-<<<<<<< HEAD
-                throw new CoreException("Slicing raw Atlas failed for {}", shardName, e);
-            }
-
-            logger.info("Finished slicing raw Atlas for {} in {}", shardName, start.elapsedSince());
-
-            // Report on memory usage
-            logger.info("Printing memory after loading sliced raw Atlas for {}", shardName);
-=======
                 throw new CoreException("Relation slicing raw Atlas failed for {}", shardName, e);
             }
 
@@ -666,7 +572,6 @@
 
             // Report on memory usage
             logger.info("Printing memory after loading fully sliced Atlas for {}", shardName);
->>>>>>> 992c52fc
             Memory.printCurrentMemory();
 
             // Output the Name/Atlas couple
