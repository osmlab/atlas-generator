package org.openstreetmap.atlas.generator;

import java.util.ArrayList;
import java.util.List;
import java.util.Map;
import java.util.Set;
import java.util.function.Predicate;
import java.util.stream.Collectors;

import org.apache.hadoop.io.Text;
import org.apache.hadoop.mapred.JobConf;
import org.apache.spark.api.java.JavaPairRDD;
import org.apache.spark.broadcast.Broadcast;
import org.openstreetmap.atlas.generator.AtlasGeneratorHelper.NamedAtlasStatistics;
import org.openstreetmap.atlas.generator.persistence.MultipleAtlasCountryStatisticsOutputFormat;
import org.openstreetmap.atlas.generator.persistence.MultipleAtlasOutputFormat;
import org.openstreetmap.atlas.generator.persistence.MultipleAtlasProtoOutputFormat;
import org.openstreetmap.atlas.generator.persistence.MultipleAtlasStatisticsOutputFormat;
import org.openstreetmap.atlas.generator.persistence.MultipleLineDelimitedGeojsonOutputFormat;
import org.openstreetmap.atlas.generator.persistence.delta.RemovedMultipleAtlasDeltaOutputFormat;
import org.openstreetmap.atlas.generator.persistence.scheme.SlippyTilePersistenceScheme;
import org.openstreetmap.atlas.generator.sharding.AtlasSharding;
import org.openstreetmap.atlas.generator.tools.filesystem.FileSystemHelper;
import org.openstreetmap.atlas.generator.tools.spark.SparkJob;
import org.openstreetmap.atlas.geography.atlas.Atlas;
import org.openstreetmap.atlas.geography.atlas.delta.AtlasDelta;
import org.openstreetmap.atlas.geography.atlas.statistics.AtlasStatistics;
import org.openstreetmap.atlas.geography.boundary.CountryBoundaryMap;
import org.openstreetmap.atlas.geography.boundary.CountryBoundaryMapArchiver;
import org.openstreetmap.atlas.geography.boundary.CountryShardListing;
import org.openstreetmap.atlas.geography.sharding.Shard;
import org.openstreetmap.atlas.geography.sharding.Sharding;
import org.openstreetmap.atlas.streaming.resource.Resource;
import org.openstreetmap.atlas.tags.Taggable;
import org.openstreetmap.atlas.utilities.collections.StringList;
import org.openstreetmap.atlas.utilities.maps.MultiMapWithSet;
import org.openstreetmap.atlas.utilities.runtime.CommandMap;
import org.openstreetmap.atlas.utilities.time.Time;
import org.slf4j.Logger;
import org.slf4j.LoggerFactory;

import scala.Tuple2;

/**
 * Generate {@link Atlas} Shards for a specific version and a specific set of countries
 *
 * @author matthieun
 * @author mgostintsev
 */
public class AtlasGenerator extends SparkJob
{
    private static final long serialVersionUID = 5985696743749843135L;

    private static final Logger logger = LoggerFactory.getLogger(AtlasGenerator.class);
    public static final String ATLAS_FOLDER = "atlas";
    public static final String RAW_ATLAS_FOLDER = "rawAtlas";
    public static final String LINE_SLICED_ATLAS_FOLDER = "lineSlicedAtlas";
    public static final String LINE_SLICED_SUB_ATLAS_FOLDER = "lineSlicedSubAtlas";
    public static final String FULLY_SLICED_ATLAS_FOLDER = "fullySlicedAtlas";
    public static final String SHARD_STATISTICS_FOLDER = "shardStats";
    public static final String COUNTRY_STATISTICS_FOLDER = "countryStats";
    public static final String SHARD_DELTAS_FOLDER = "deltas";
    public static final String SHARD_DELTAS_ADDED_FOLDER = "deltasAdded";
    public static final String SHARD_DELTAS_CHANGED_FOLDER = "deltasChanged";
    public static final String SHARD_DELTAS_REMOVED_FOLDER = "deltasRemoved";
    public static final String LINE_DELIMITED_GEOJSON_STATISTICS_FOLDER = "ldgeojson";

    public static void main(final String[] args)
    {
        new AtlasGenerator().run(args);
    }

    /**
     * Generates a {@link List} of {@link AtlasGenerationTask}s for given countries using given
     * {@link CountryBoundaryMap} and {@link Sharding} strategy.
     *
     * @param countries
     *            Countries to generate tasks for
     * @param boundaryMap
     *            {@link CountryBoundaryMap} to read country boundaries
     * @param sharding
     *            {@link Sharding} strategy
     * @return {@link List} of {@link AtlasGenerationTask}s
     */
    protected static List<AtlasGenerationTask> generateTasks(final StringList countries,
            final CountryBoundaryMap boundaryMap, final Sharding sharding)
    {
        final MultiMapWithSet<String, Shard> countryToShardMap = CountryShardListing
                .countryToShardList(countries, boundaryMap, sharding);
        // Generate tasks from country-shard map
        final List<AtlasGenerationTask> tasks = new ArrayList<>();
        countryToShardMap.keySet().forEach(country ->
        {
            final Set<Shard> shards = countryToShardMap.get(country);
            if (!shards.isEmpty())
            {
                shards.forEach(shard -> tasks.add(new AtlasGenerationTask(country, shard, shards)));
            }
            else
            {
                logger.warn("No shards were found for {}. Skipping task generation.", country);
            }
        });

        return tasks;
    }

    @Override
    public String getName()
    {
        return "Atlas Generator";
    }

    @Override
    public void start(final CommandMap command)
    {
        final Map<String, String> sparkContext = configurationMap();

        final StringList countries = (StringList) command.get(AtlasGeneratorParameters.COUNTRIES);
        final String countryShapes = (String) command.get(AtlasGeneratorParameters.COUNTRY_SHAPES);
        final String previousOutputForDelta = (String) command
                .get(AtlasGeneratorParameters.PREVIOUS_OUTPUT_FOR_DELTA);
        final String pbfPath = (String) command.get(AtlasGeneratorParameters.PBF_PATH);
        final SlippyTilePersistenceScheme pbfScheme = (SlippyTilePersistenceScheme) command
                .get(AtlasGeneratorParameters.PBF_SCHEME);
        final SlippyTilePersistenceScheme atlasScheme = (SlippyTilePersistenceScheme) command
                .get(AtlasGeneratorParameters.ATLAS_SCHEME);
        final String pbfShardingName = (String) command.get(AtlasGeneratorParameters.PBF_SHARDING);
        final String shardingName = (String) command.get(AtlasGeneratorParameters.SHARDING_TYPE);
        final Sharding sharding = AtlasSharding.forString(shardingName, configuration());
        final Sharding pbfSharding = pbfShardingName != null
                ? AtlasSharding.forString(pbfShardingName, configuration()) : sharding;
        final PbfContext pbfContext = new PbfContext(pbfPath, pbfSharding, pbfScheme);
        final String shouldAlwaysSliceConfiguration = (String) command
                .get(AtlasGeneratorParameters.SHOULD_ALWAYS_SLICE_CONFIGURATION);
        final Predicate<Taggable> shouldAlwaysSlicePredicate;
        if (shouldAlwaysSliceConfiguration == null)
        {
            shouldAlwaysSlicePredicate = taggable -> false;
        }
        else
        {
            shouldAlwaysSlicePredicate = AtlasGeneratorParameters.getTaggableFilterFrom(
                    FileSystemHelper.resource(shouldAlwaysSliceConfiguration, sparkContext));
        }
        final String output = output(command);
        final boolean useJavaFormat = (boolean) command
                .get(AtlasGeneratorParameters.USE_JAVA_FORMAT);
        final boolean lineDelimitedGeojsonOutput = (boolean) command
                .get(AtlasGeneratorParameters.LINE_DELIMITED_GEOJSON_OUTPUT);

        // This has to be converted here, as we need the Spark Context
        final Resource countryBoundaries = resource(countryShapes);

        logger.info("Reading country boundaries from {}", countryShapes);
        final CountryBoundaryMap boundaries = new CountryBoundaryMapArchiver()
                .read(countryBoundaries);
        logger.info("Done Reading {} country boundaries from {}", boundaries.size(), countryShapes);
        if (!boundaries.hasGridIndex())
        {
            logger.warn(
                    "Given country boundary file didn't have grid index. Initializing grid index for {}.",
                    countries);
            boundaries.initializeGridIndex(countries.stream().collect(Collectors.toSet()));
        }
        boundaries.setShouldAlwaysSlicePredicate(shouldAlwaysSlicePredicate);

        // Generate country-shard generation tasks
        final Time timer = Time.now();
        final List<AtlasGenerationTask> tasks = generateTasks(countries, boundaries, sharding);
        logger.debug("Generated {} tasks in {}.", tasks.size(), timer.elapsedSince());

        // AtlasLoadingOption isn't serializable, neither is command map. To avoid duplicating
        // boiler-plate code for creating the AtlasLoadingOption, extract the properties we need
        // from the command map and pass those around to create the AtlasLoadingOption
        final Map<String, String> atlasLoadingOptions = AtlasGeneratorParameters
                .extractAtlasLoadingProperties(command, sparkContext);

        // Leverage Spark broadcast to have a read-only variable cached on each machine, instead of
        // shipping a copy with each task. All of these are re-used across tasks and are unchanged.
        final Broadcast<CountryBoundaryMap> broadcastBoundaries = getContext()
                .broadcast(boundaries);
        final Broadcast<Map<String, String>> broadcastLoadingOptions = getContext()
                .broadcast(atlasLoadingOptions);
        final Broadcast<Sharding> broadcastSharding = getContext().broadcast(sharding);

        // Generate the raw Atlas and filter any null atlases
        final JavaPairRDD<String, Atlas> countryRawAtlasRDD = getContext()
                .parallelize(tasks, tasks.size())
                .mapToPair(AtlasGeneratorHelper.generateRawAtlas(broadcastBoundaries, sparkContext,
                        broadcastLoadingOptions, pbfContext, atlasScheme))
                .filter(tuple -> tuple._2() != null);

        // Persist the RDD and save the intermediary state
        countryRawAtlasRDD.cache();
        this.getContext().setJobGroup("0", "Raw Atlas from PBF by country creation");
        countryRawAtlasRDD.saveAsHadoopFile(getAlternateSubFolderOutput(output, RAW_ATLAS_FOLDER),
                Text.class, Atlas.class, MultipleAtlasOutputFormat.class,
                new JobConf(configuration()));
        logger.info("\n\n********** SAVED THE RAW ATLAS **********\n");

        // Slice the raw Atlas and filter any null atlases
        final JavaPairRDD<String, Atlas> lineSlicedAtlasRDD = countryRawAtlasRDD
                .mapToPair(AtlasGeneratorHelper.sliceRawAtlasLines(broadcastBoundaries))
                .filter(tuple -> tuple._2() != null);

        // Persist the RDD and save the intermediary state
        final String lineSlicedAtlasPath = getAlternateSubFolderOutput(output,
                LINE_SLICED_ATLAS_FOLDER);
        lineSlicedAtlasRDD.cache();
        this.getContext().setJobGroup("1", "Raw Atlas Line Slicing");
        lineSlicedAtlasRDD.saveAsHadoopFile(lineSlicedAtlasPath, Text.class, Atlas.class,
                MultipleAtlasOutputFormat.class, new JobConf(configuration()));
        logger.info("\n\n********** SAVED THE SLICED ATLAS **********\n");

        // Remove the raw atlas RDD from cache since we've cached the sliced RDD
        countryRawAtlasRDD.unpersist();

        // Subatlas the raw shard Atlas files based on water relations
        final JavaPairRDD<String, Atlas> lineSlicedSubAtlasRDD = lineSlicedAtlasRDD
                .mapToPair(AtlasGeneratorHelper.subatlasWaterRelations())
                .filter(tuple -> tuple._2() != null);
        final String lineSlicedSubAtlasPath = getAlternateSubFolderOutput(output,
                LINE_SLICED_SUB_ATLAS_FOLDER);
        lineSlicedSubAtlasRDD.cache();
        this.getContext().setJobGroup("2", "Line Sliced SubAtlas creation");
        lineSlicedSubAtlasRDD.saveAsHadoopFile(lineSlicedSubAtlasPath, Text.class, Atlas.class,
                MultipleAtlasOutputFormat.class, new JobConf(configuration()));
        logger.info("\n\n********** SAVED THE LINE SLICED SUB ATLAS **********\n");

        // Slice the raw Atlas and filter any null atlases
        final JavaPairRDD<String, Atlas> fullySlicedRawAtlasShardsRDD = countryRawAtlasRDD
                .mapToPair(AtlasGeneratorHelper.sliceRawAtlasRelations(broadcastBoundaries,
                        broadcastSharding, lineSlicedSubAtlasPath, lineSlicedAtlasPath, atlasScheme,
<<<<<<< HEAD
                        sparkContext, broadcastLoadingOptions, tasks))
=======
                        sparkContext))
>>>>>>> 992c52fc
                .filter(tuple -> tuple._2() != null);

        // Persist the RDD and save the intermediary state
        final String fullySlicedRawAtlasPath = getAlternateSubFolderOutput(output,
                FULLY_SLICED_ATLAS_FOLDER);
        fullySlicedRawAtlasShardsRDD.cache();
        this.getContext().setJobGroup("3", "Raw Atlas Relation Slicing");
        fullySlicedRawAtlasShardsRDD.saveAsHadoopFile(fullySlicedRawAtlasPath, Text.class,
                Atlas.class, MultipleAtlasOutputFormat.class, new JobConf(configuration()));
        logger.info("\n\n********** SAVED THE SLICED RAW ATLAS **********\n");

        // Remove the partially sliced atlas RDD from cache since we've cached the sliced RDD
        lineSlicedAtlasRDD.unpersist();
        lineSlicedSubAtlasRDD.unpersist();

        // Section the sliced raw Atlas
        final JavaPairRDD<String, Atlas> countryAtlasShardsRDD = fullySlicedRawAtlasShardsRDD
                .mapToPair(AtlasGeneratorHelper.sectionRawAtlas(broadcastBoundaries,
                        broadcastSharding, sparkContext, broadcastLoadingOptions,
                        fullySlicedRawAtlasPath, atlasScheme, tasks));

        // Persist the RDD and save the final atlas
        countryAtlasShardsRDD.cache();
        this.getContext().setJobGroup("4", "Raw Atlas Way Sectioning");
        if (useJavaFormat)
        {
            countryAtlasShardsRDD.saveAsHadoopFile(
                    getAlternateSubFolderOutput(output, ATLAS_FOLDER), Text.class, Atlas.class,
                    MultipleAtlasOutputFormat.class, new JobConf(configuration()));
        }
        else
        {
            countryAtlasShardsRDD.saveAsHadoopFile(
                    getAlternateSubFolderOutput(output, ATLAS_FOLDER), Text.class, Atlas.class,
                    MultipleAtlasProtoOutputFormat.class, new JobConf(configuration()));
        }
        logger.info("\n\n********** SAVED THE FINAL ATLAS **********\n");

        if (lineDelimitedGeojsonOutput)
        {
            countryAtlasShardsRDD.saveAsHadoopFile(
                    getAlternateSubFolderOutput(output, LINE_DELIMITED_GEOJSON_STATISTICS_FOLDER),
                    Text.class, String.class, MultipleLineDelimitedGeojsonOutputFormat.class,
                    new JobConf(configuration()));
            logger.info("\n\n********** SAVED THE LINE DELIMITED GEOJSON ATLAS **********\n");
        }

        // Remove the sliced atlas RDD from cache since we've cached the final RDD
        fullySlicedRawAtlasShardsRDD.unpersist();

        // Create the metrics
        final JavaPairRDD<String, AtlasStatistics> statisticsRDD = countryAtlasShardsRDD
                .mapToPair(AtlasGeneratorHelper.generateAtlasStatistics(broadcastSharding));

        // Persist the RDD and save
        statisticsRDD.cache();
        this.getContext().setJobGroup("5", "Shard Statistics Creation");
        statisticsRDD.saveAsHadoopFile(getAlternateSubFolderOutput(output, SHARD_STATISTICS_FOLDER),
                Text.class, AtlasStatistics.class, MultipleAtlasStatisticsOutputFormat.class,
                new JobConf(configuration()));
        logger.info("\n\n********** SAVED THE SHARD STATISTICS **********\n");

        // Aggregate the metrics
        final JavaPairRDD<String, AtlasStatistics> reducedStatisticsRDD = statisticsRDD
                .mapToPair(tuple ->
                {
                    final String countryShardName = tuple._1();
                    final String countryName = StringList.split(countryShardName, "_").get(0);
                    return new Tuple2<>(countryName,
                            // Here using NamedAtlasStatistics so the reduceByKey function below can
                            // name what statistic merging failed, if any.
                            new NamedAtlasStatistics(countryName, tuple._2()));
                }).reduceByKey(AtlasGeneratorHelper.reduceAtlasStatistics())
                .mapToPair(tuple -> new Tuple2<>(tuple._1(), tuple._2().getAtlasStatistics()));

        // Save aggregated metrics
        this.getContext().setJobGroup("6", "Country Statistics Creation");
        reducedStatisticsRDD.saveAsHadoopFile(
                getAlternateSubFolderOutput(output, COUNTRY_STATISTICS_FOLDER), Text.class,
                AtlasStatistics.class, MultipleAtlasCountryStatisticsOutputFormat.class,
                new JobConf(configuration()));
        logger.info("\n\n********** SAVED THE COUNTRY STATISTICS **********\n");

        // Compute the deltas, if needed
        if (!previousOutputForDelta.isEmpty())
        {
            final JavaPairRDD<String, AtlasDelta> deltasRDD = countryAtlasShardsRDD.flatMapToPair(
                    AtlasGeneratorHelper.computeAtlasDelta(sparkContext, previousOutputForDelta));

            // Save the deltas
            this.getContext().setJobGroup("7", "Deltas Creation");
            deltasRDD.saveAsHadoopFile(getAlternateSubFolderOutput(output, SHARD_DELTAS_FOLDER),
                    Text.class, AtlasDelta.class, RemovedMultipleAtlasDeltaOutputFormat.class,
                    new JobConf(configuration()));
            logger.info("\n\n********** SAVED THE DELTAS **********\n");
        }
    }

    @Override
    protected List<String> outputToClean(final CommandMap command)
    {
        final String output = output(command);
        final List<String> staticPaths = super.outputToClean(command);
        staticPaths.add(getAlternateSubFolderOutput(output, COUNTRY_STATISTICS_FOLDER));
        staticPaths.add(getAlternateSubFolderOutput(output, SHARD_STATISTICS_FOLDER));
        staticPaths.add(getAlternateSubFolderOutput(output, SHARD_DELTAS_FOLDER));
        staticPaths.add(getAlternateSubFolderOutput(output, SHARD_DELTAS_ADDED_FOLDER));
        staticPaths.add(getAlternateSubFolderOutput(output, SHARD_DELTAS_CHANGED_FOLDER));
        staticPaths.add(getAlternateSubFolderOutput(output, SHARD_DELTAS_REMOVED_FOLDER));
        staticPaths.add(getAlternateSubFolderOutput(output, ATLAS_FOLDER));
        return staticPaths;
    }

    @Override
    protected SwitchList switches()
    {
        final SwitchList result = super.switches();
        result.addAll(AtlasGeneratorParameters.switches());
        return result;
    }
}<|MERGE_RESOLUTION|>--- conflicted
+++ resolved
@@ -129,7 +129,8 @@
         final String shardingName = (String) command.get(AtlasGeneratorParameters.SHARDING_TYPE);
         final Sharding sharding = AtlasSharding.forString(shardingName, configuration());
         final Sharding pbfSharding = pbfShardingName != null
-                ? AtlasSharding.forString(pbfShardingName, configuration()) : sharding;
+                ? AtlasSharding.forString(pbfShardingName, configuration())
+                : sharding;
         final PbfContext pbfContext = new PbfContext(pbfPath, pbfSharding, pbfScheme);
         final String shouldAlwaysSliceConfiguration = (String) command
                 .get(AtlasGeneratorParameters.SHOULD_ALWAYS_SLICE_CONFIGURATION);
@@ -232,11 +233,7 @@
         final JavaPairRDD<String, Atlas> fullySlicedRawAtlasShardsRDD = countryRawAtlasRDD
                 .mapToPair(AtlasGeneratorHelper.sliceRawAtlasRelations(broadcastBoundaries,
                         broadcastSharding, lineSlicedSubAtlasPath, lineSlicedAtlasPath, atlasScheme,
-<<<<<<< HEAD
-                        sparkContext, broadcastLoadingOptions, tasks))
-=======
                         sparkContext))
->>>>>>> 992c52fc
                 .filter(tuple -> tuple._2() != null);
 
         // Persist the RDD and save the intermediary state
