--- conflicted
+++ resolved
@@ -1,10 +1,6 @@
 project.ext.versions = [
     checkstyle: '7.6.1',
-<<<<<<< HEAD
-    atlas: '5.0.5',
-=======
     atlas: '5.0.7',
->>>>>>> 313c6c8e
     spark: '1.6.0-cdh5.7.0',
     snappy: '1.1.1.6',
 ]
