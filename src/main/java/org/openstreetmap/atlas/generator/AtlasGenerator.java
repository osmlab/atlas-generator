--- conflicted
+++ resolved
@@ -202,7 +202,8 @@
         final String waySectioningConfiguration = (String) command
                 .get(WAY_SECTIONING_CONFIGURATION);
         propertyMap.put(WAY_SECTIONING_CONFIGURATION.getName(), waySectioningConfiguration == null
-                ? null : FileSystemHelper.resource(waySectioningConfiguration, sparkContext).all());
+                ? null
+                : FileSystemHelper.resource(waySectioningConfiguration, sparkContext).all());
 
         final String pbfNodeConfiguration = (String) command.get(PBF_NODE_CONFIGURATION);
         propertyMap.put(PBF_NODE_CONFIGURATION.getName(), pbfNodeConfiguration == null ? null
@@ -213,8 +214,9 @@
                 : FileSystemHelper.resource(pbfWayConfiguration, sparkContext).all());
 
         final String pbfRelationConfiguration = (String) command.get(PBF_RELATION_CONFIGURATION);
-        propertyMap.put(PBF_RELATION_CONFIGURATION.getName(), pbfRelationConfiguration == null
-                ? null : FileSystemHelper.resource(pbfRelationConfiguration, sparkContext).all());
+        propertyMap.put(PBF_RELATION_CONFIGURATION.getName(),
+                pbfRelationConfiguration == null ? null
+                        : FileSystemHelper.resource(pbfRelationConfiguration, sparkContext).all());
 
         return propertyMap;
     }
@@ -261,7 +263,8 @@
         final String shardingName = (String) command.get(SHARDING_TYPE);
         final Sharding sharding = AtlasSharding.forString(shardingName, configuration());
         final Sharding pbfSharding = pbfShardingName != null
-                ? AtlasSharding.forString(pbfShardingName, configuration()) : sharding;
+                ? AtlasSharding.forString(pbfShardingName, configuration())
+                : sharding;
         final PbfContext pbfContext = new PbfContext(pbfPath, pbfSharding, pbfScheme);
         final String codeVersion = (String) command.get(CODE_VERSION);
         final String dataVersion = (String) command.get(DATA_VERSION);
@@ -343,12 +346,7 @@
 
             // Persist the RDD and save the final atlas
             countryAtlasShardsRDD.cache();
-<<<<<<< HEAD
             this.getContext().setJobGroup("2", "Raw Atlas Way Sectioning");
-            countryAtlasShardsRDD.saveAsHadoopFile(
-                    getAlternateSubFolderOutput(output, ATLAS_FOLDER), Text.class, Atlas.class,
-                    MultipleAtlasOutputFormat.class, new JobConf(configuration()));
-=======
             if (useJavaFormat)
             {
                 countryAtlasShardsRDD.saveAsHadoopFile(
@@ -361,7 +359,6 @@
                         getAlternateSubFolderOutput(output, ATLAS_FOLDER), Text.class, Atlas.class,
                         MultipleAtlasProtoOutputFormat.class, new JobConf(configuration()));
             }
->>>>>>> 1e8aa1ae
             logger.info("\n\n********** SAVED THE FINAL ATLAS **********\n");
 
             // Remove the sliced atlas RDD from cache since we've cached the final RDD
